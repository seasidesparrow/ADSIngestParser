import logging
import re
from collections import OrderedDict
from copy import copy

import bs4
import validators
from ordered_set import OrderedSet

from adsingestp import utils
from adsingestp.ingest_exceptions import XmlLoadException
from adsingestp.parsers.base import BaseBeautifulSoupParser

logger = logging.getLogger(__name__)


class JATSAffils(object):
    regex_email = re.compile(r"^[a-zA-Z0-9+_.-]+@[a-zA-Z0-9-]+(\.[a-zA-Z0-9-]+)+")
    regex_auth_xid = re.compile(r"^A[0-9]+$")

    def __init__(self):
        self.contrib_dict = {}
        self.collab = {}
        self.xref_dict = OrderedDict()
        self.xref_xid_dict = OrderedDict()
        self.email_xref = OrderedDict()
        self.output = None
        self.language = None

    def _decompose(self, soup=None, tag=None):
        """
        Remove all instances of a tag and its contents from the BeautifulSoup tree
        :param soup: BeautifulSoup object/tree
        :param tag: tag in the BS tree to remove
        :return: BeautifulSoup object/tree
        """
        for element in soup(tag):
            element.decompose()

        return soup

    def _get_inst_identifiers(self, aff):
        """
        Takes a single affiliation in soup form, removes any institution-ids from the text, places them in the aff_id array, and returns the soup sans ids and the aff_id array
        :param aff: BeautifulSoup object/tree
        :return: BeautifulSoup object/tree, aff_ids array
        """
        aff_ids = []
        aff_external_ids = aff.find_all("institution-id", [])
        for ident in aff_external_ids:
            idtype = ident.get("institution-id-type", "")
            idvalue = ident.get_text()
            aff_ids.append({idtype: idvalue})
            ident.decompose()
        if not aff_external_ids:
            aff_ids.append({})
        return aff, aff_ids

    def _remove_unbalanced_parentheses(self, affstr):
        # Stack to track balanced parentheses
        stack = []
        to_remove = set()

        for i, char in enumerate(affstr):
            # Track the index of opening parentheses
            if char == "(":
                stack.append(i)
            elif char == ")":
                if stack:
                    # Pop if there's a matching opening parenthesis
                    stack.pop()
                else:
                    # Mark unbalanced closing parenthesis
                    to_remove.add(i)

        # Mark remaining unbalanced opening parentheses
        to_remove.update(stack)

        # Create a new string without the unbalanced parentheses
        new_affstr = "".join([char for i, char in enumerate(affstr) if i not in to_remove])

        return new_affstr

    def _fix_affil(self, affstring):
        """
        Separate email addresses from affiliations in a given input affiliation string
        :param affstring: Raw affiliation string
        :return: newaffstr: affiliation string with email addresses removed
                 emails: list of email addresses
        """
        aff_list = affstring.split(";")
        new_aff = []
        emails = []
        for a in aff_list:
            a = a.strip()
            # check for empty strings with commas
            check_a = a.replace(",", "")
            if check_a:
                a = re.sub("\\(e-*mail:\\s*,+\\s*\\)", "", a)
                a = a.replace("\\n", ",")
                a = a.replace(" —", "—")
                a = a.replace(" , ", ", ")
                a = a.replace(", .", ".")
                a = re.sub(",+", ",", a)
                a = re.sub("\\s+", " ", a)
                a = re.sub("^(\\s*,+\\s*)+", "", a)
                a = re.sub("(\\s*,\\s+)+", ", ", a)
                a = re.sub("(,\\s*)+$", "", a)
                a = re.sub("\\s+$", "", a)
                if self.regex_email.match(a):
                    emails.append(a)
                else:
                    if a:
                        a = self._remove_unbalanced_parentheses(a)
                        new_aff.append(a)

        newaffstr = "; ".join(new_aff)
        return newaffstr, emails

    def _fix_email(self, email):
        """
        Separate and perform basic validation of email address string
        :param email: List of email address(es)
        :return: list of verified email addresses (those that match the regex)
        """
        email_new = OrderedSet()

        email_format = re.compile(r"(^[a-zA-Z0-9_.+-]+@[a-zA-Z0-9-]+\.[a-zA-Z0-9-.]+$)")
        email_parsed = False
        for em in email:
            if " " in em:
                for e in em.strip().split():
                    try:
                        if email_format.search(e):
                            email_new.add(email_format.search(e).group(0))
                            email_parsed = True
                    except Exception as err:
                        logger.warning("Bad format in _fix_email: %s" % err)
            else:
                try:
                    if type(em) == str:
                        if email_format.search(em):
                            email_new.add(email_format.search(em).group(0))
                            email_parsed = True
                    elif type(em) == list:
                        for e in em:
                            if email_format.search(e):
                                email_new.add(email_format.search(e).group(0))
                                email_parsed = True
                except Exception as err:
                    logger.warning("Bad format in _fix_email: %s" % err)

        if not email_parsed:
            logger.warning("Email not verified as valid. Input email list: %s", str(email))

        return list(email_new)

    def _fix_orcid(self, orcid):
        """
        Standarize ORCID formatting
        :param orcid: string or list of ORCIDs
        :return: uniqued list of ORCIDs, with URL-part removed if necessary
        """
        orcid_new = OrderedSet()
        if isinstance(orcid, str):
            orcid = [orcid]
        elif not isinstance(orcid, list):
            raise TypeError("ORCID must be str or list")

        orcid_format = re.compile(r"(\d{4}-){3}\d{3}(\d|X)")
        for orc in orcid:
            osplit = orc.strip().split()
            for o in osplit:
                # ORCID IDs sometimes have the URL prepended - remove it
                if orcid_format.search(o):
                    orcid_new.add(orcid_format.search(o).group(0))
        return list(orcid_new)

    def _reformat_affids(self):
        for contribs in self.contrib_dict.values():
            for auth in contribs:
                if auth.get("affid", None) == [[{}]]:
                    del auth["affid"]
                # Initialize affid if not present
                if not auth.get("affid"):
                    auth["affid"] = []
                # Process existing affids
                if auth["affid"]:
                    affid_tmp = []
                    for ids in auth.get("affid", None):
                        ids_tmp = []
                        for d in ids:
                            for k, v in d.items():
                                ids_tmp.append({"affIDType": k, "affID": v})
                        affid_tmp.append((ids_tmp))
                    if affid_tmp:
                        auth["affid"] = affid_tmp
                    else:
                        del auth["affid"]

    def _match_xref_clean(self):
        """
        Matches crossreferenced affiliations and emails; cleans emails and ORCIDs
        :return: none (updates class variable auth_list)
        """
        for contrib_type, contribs in self.contrib_dict.items():
            for auth in contribs:
                # contents of xaff field aren't always properly separated - fix that here
                xaff_list = []
                for item in auth.get("xaff", []):
                    xi = re.split("\\s*,\\s*|\\s+", item)
                    for x in xi:
                        xaff_list.append(x)

                    # if you found any emails in an affstring, add them
                    # to the email field
                    if item in self.email_xref:
                        auth["email"].append(self.email_xref[item])

                if auth.get("xref", None):
                    if not auth.get("affid"):
                        auth["affid"] = []

                xaff_xid_tmp = []
                for x in xaff_list:
                    try:
                        if self.xref_dict[x] not in auth["aff"]:
                            auth["aff"].append(self.xref_dict[x])
                    except KeyError as err:
                        logger.info("Key is missing from xaff. Missing key: %s", err)
                        pass
                    try:
                        if self.xref_xid_dict[x]:
                            xaff_xid_tmp.append(self.xref_xid_dict[x])
                        else:
                            xaff_xid_tmp.append([{}])
                    except KeyError as err:
                        logger.info("Key is missing from xaff. Missing key: %s" % err)
                if xaff_xid_tmp:
                    auth["affid"] = xaff_xid_tmp
                if not auth.get("affid", None) or not xaff_xid_tmp:
                    auth["affid"] = []

                # Check for 'ALLAUTH'/'ALLCONTRIB' affils (global affils without a key), and assign them to all authors/contributors
                if contrib_type == "authors" and "ALLAUTH" in self.xref_dict:
                    auth["aff"].append(self.xref_dict["ALLAUTH"])
                if contrib_type == "contributors" and "ALLCONTRIB" in self.xref_dict:
                    auth["aff"].append(self.xref_dict["ALLCONTRIB"])

                for item in auth.get("xemail", []):
                    try:
                        auth["email"].append(self.xref_dict[item])
                    except KeyError as err:
                        logger.info("Missing key in xemail! Error: %s", err)
                        pass

                if auth.get("email", []):
                    auth["email"] = self._fix_email(auth["email"])

                if auth.get("orcid", []):
                    try:
                        auth["orcid"] = self._fix_orcid(auth["orcid"])
                    except TypeError:
                        logger.warning(
                            "ORCID of wrong type (not str or list) passed, removing. ORCID: %s",
                            auth["orcid"],
                        )
                        auth["orcid"] = []

                # note that the ingest schema allows a single email address,
                # but we've extracted all here in case that changes to allow
                #  more than one
                if auth.get("email", []):
                    auth["email"] = auth["email"][0]
                else:
                    auth["email"] = ""

                # same for orcid
                if auth.get("orcid", []):
                    auth["orcid"] = auth["orcid"][0]
                else:
                    auth["orcid"] = ""

    def parse(self, article_metadata):
        """
        Parses author affiliation from BeautifulSoup object
        :param article_metadata: BeautifulSoup object containing author nodes
        :return: auth_list: list of dicts, one per author
        """
        article_metadata = self._decompose(soup=article_metadata, tag="label")

        art_contrib_groups = []
        if article_metadata.find("contrib-group"):
            art_contrib_groups = article_metadata.find_all("contrib-group")

        authors_out = []
        contribs_out = []

        # JATS puts author data in <contrib-group>, giving individual authors in each <contrib>
        for art_group in art_contrib_groups:
            art_contrib_group = art_group.extract()

            contribs_raw = art_contrib_group.find_all("contrib", recursive=False)

            default_key = "ALLAUTH"

            num_contribs = len(contribs_raw)

            # extract <contrib> from each <contrib-group>
            for idx, contrib in enumerate(contribs_raw):
                # note: IOP, APS get affil data within each contrib block,
                #       OUP, AIP, Springer, etc get them via xrefs.
                auth = {}
                # cycle through <contrib> to check if a <collab> is listed in the same level as an author an has multiple authors nested under it;
                # targeted for Springer

                if contrib.find("collab") or contrib.find("collab-name"):
                    # Springer collab info for nested authors is given as <institution>
                    if contrib.find("collab"):
                        if contrib.find("collab").find("institution"):
                            collab = contrib.find("collab").find("institution")
                        else:
                            collab = contrib.find("collab")
                    else:
                        collab = contrib.find("collab-name")

                    # This is checking if a collaboration is listed as an author
                    if collab:
                        if type(collab.contents[0].get_text()) == str:
                            collab_name = collab.contents[0].get_text().strip()
                        else:
                            collab_name = collab.get_text().strip()

                        if collab.find("address"):
                            collab_affil = collab.find("address").get_text()
                        else:
                            collab_affil = []

                        self.collab = {
                            "collab": collab_name,
                            "aff": collab_affil,
                            "affid": [],
                            "xaff": [],
                            "xemail": [],
                            "email": [],
                            "corresp": False,
                            "rid": None,
                            "surname": "",
                            "given": "",
                            "prefix": "",
                            "suffix": "",
                            "native_lang": "",
                            "orcid": "",
                        }

                    if self.collab:
                        # add collab in the correct author position
                        if self.collab not in authors_out:
                            authors_out.append(self.collab)

                    # find nested collab authors and unnest them
                    collab_contribs = collab.find_all("contrib")
                    nested_contribs = []
                    for ncontrib in collab_contribs:
                        if ncontrib:
                            nested_contribs.append(copy(ncontrib))
                            ncontrib.decompose()

                    if not nested_contribs:
                        nested_contribs = contrib.find_all("contrib")

                    nested_idx = idx + 1
                    for nested_contrib in nested_contribs:
                        if "rid" in nested_contrib.attrs:
                            rid_match = next(
                                (
                                    (rid_ndx, author)
                                    for rid_ndx, author in enumerate(authors_out)
                                    if author.get("rid") == nested_contrib["rid"]
                                ),
                                None,
                            )
                            if rid_match:
                                author_tmp = rid_match[1]
                                if contrib.find("collab").find("institution", None):
                                    author_tmp["collab"] = (
                                        contrib.find("collab").find("institution").get_text()
                                    )
                                    authors_out[rid_match[0]] = author_tmp
                        else:
                            # add new collab tag to each unnested author
                            if contrib.find("collab") and contrib.find("collab").find(
                                "institution"
                            ):
                                collab_text = (
                                    contrib.find("collab").find("institution").decode_contents()
                                )
                            elif collab_name:
                                collab_text = collab_name
                            else:
                                collab_text = None
                            if collab_text:
                                collabtag_string = "<collab>" + collab_text + "</collab>"
                                collabtag = bs4.BeautifulSoup(collabtag_string, "xml").collab

                            if not collabtag:
                                collabtag = "ALLAUTH"

                            if collabtag:
                                nested_contrib.insert(0, collabtag)
                                contribs_raw.insert(nested_idx, nested_contrib.extract())
                                nested_idx += 1

                # check if collabtag is present in the author author attributes
                collab = contrib.find("collab")

                if collab:
                    if type(collab.contents[0].get_text()) == str:
                        collab_name = collab.contents[0].get_text().strip()
                    else:
                        collab_name = collab.get_text().strip()

                    if collab.find("address"):
                        collab_affil = collab.find("address").get_text()
                    else:
                        collab_affil = ""

                    if not self.collab:
                        self.collab = {
                            "collab": collab_name,
                            "aff": collab_affil,
                            "affid": [],
                            "xaff": [],
                            "xemail": [],
                            "email": [],
                            "corresp": False,
                            "rid": None,
                            "surname": "",
                            "given": "",
                            "prefix": "",
                            "suffix": "",
                            "native_lang": "",
                            "orcid": "",
                        }

                l_correspondent = False
                if contrib.get("corresp", None) == "yes":
                    l_correspondent = True

                # get author's name
                if contrib.find("name") and contrib.find("name").find("surname"):
                    surname = contrib.find("name").find("surname").get_text()
                elif contrib.find("string-name") and contrib.find("string-name").find("surname"):
                    surname = contrib.find("string-name").find("surname").get_text()
                else:
                    surname = ""

                if contrib.find("name") and contrib.find("name").find("given-names"):
                    given = contrib.find("name").find("given-names").get_text()
                elif contrib.find("string-name") and contrib.find("string-name").find(
                    "given-names"
                ):
                    given = contrib.find("string-name").find("given-names").get_text()
                else:
                    given = ""

                if contrib.find("name") and contrib.find("name").find("suffix"):
                    suffix = contrib.find("name").find("suffix").get_text()
                elif contrib.find("string-name") and contrib.find("string-name").find("suffix"):
                    suffix = contrib.find("string-name").find("suffix").get_text()
                else:
                    suffix = ""

                if contrib.find("name") and contrib.find("name").find("prefix"):
                    prefix = contrib.find("name").find("prefix").get_text()
                elif contrib.find("string-name") and contrib.find("string-name").find("prefix"):
                    prefix = contrib.find("string-name").find("prefix").get_text()
                else:
                    prefix = ""

                # get native language author name
                if contrib.find("name-alternatives"):
                    if contrib.find("name-alternatives").find("string-name"):
                        if (
                            contrib.find("name-alternatives")
                            .find("string-name")
                            .get("name-style", "")
                            != "western"
                        ):
                            native_lang = (
                                contrib.find("name-alternatives")
                                .find("string-name")
                                .get_text()
                                .strip()
                            )
                        else:
                            native_lang = ""
                    else:
                        native_lang = contrib.find("name-alternatives").get_text().strip()
                else:
                    native_lang = ""

                # NOTE: institution-id is actually useful, but at
                # at the moment, strip it
                # contrib = self._decompose(soup=contrib, tag="institution-id")

                # get named affiliations within the contrib block
                affs = contrib.find_all("aff")
                aff_text = []
                email_list = []
                aff_extids = []
                for i in affs:
                    if not i.get("specific-use", None):
                        # special case: some pubs label affils with <sup>label</sup>, strip them
                        i = self._decompose(soup=i, tag="sup")
                        i, aff_extids_tmp = self._get_inst_identifiers(i)
                        affstr = i.get_text(separator=", ").strip()
                        (affstr, email_list) = self._fix_affil(affstr)
                        aff_text.append(affstr)
                        aff_extids.extend(aff_extids_tmp)
                        i.decompose()
                    else:
                        i.decompose()

                # special case (e.g. AIP) - one author per contrib group, aff stored at contrib group level
                if num_contribs == 1 and art_contrib_group.find("aff"):
                    aff_list = art_contrib_group.find_all("aff")
                    if aff_list:
                        for aff in aff_list:
                            aff, aff_extids_tmp = self._get_inst_identifiers(aff)
                            aff_fix = aff.get_text(separator=", ").strip()
                            (affstr, email_fix) = self._fix_affil(aff_fix)
                            email_list.extend(email_fix)
                            aff_text.append(affstr)
                            aff_extids.extend(aff_extids_tmp)
                            aff.decompose()

                # get xrefs...
                xrefs = contrib.find_all("xref")
                xref_aff = []
                xref_email = []
                for x in xrefs:
                    if x.get("ref-type", "") == "aff":
                        xref_aff.append(x["rid"])
                    elif x.get("ref-type", "") == "corresp":
                        xref_email.append(x["rid"])
                    x.decompose()

                # get email(s)...
                # we already have raw emails stripped out of affil strings above, add to this from contrib block
                email_contrib = contrib.find_all("email")
                for e in email_contrib:
                    email_list.append(e.get_text(separator=" ").strip())
                    e.decompose()

                # get orcid
                contrib_id = contrib.find_all("contrib-id")
                orcid = []
                for c in contrib_id:
                    if (c.get("contrib-id-type", "") == "orcid") or ("orcid" in c.get_text()):
                        orcid.append(c.get_text(separator=" ").strip())
                    c.decompose()

                # double-check for orcid in other places...
                extlinks = contrib.find_all("ext-link")
                for e in extlinks:
                    # orcid
                    if e.get("ext-link-type", "") == "orcid":
                        orcid.append(e.get_text(separator=" ").strip())
                    e.decompose()

                # note that the ingest schema allows a single orcid, but we've extracted all
                # here in case that changes to allow more than one
                if orcid:
                    print("bippy!",orcid)
                    orcid_out = self._fix_orcid(orcid)
<<<<<<< HEAD
                    print("flippy!",orcid_out)
                    orcid_out = orcid_out[0]
=======
                    if orcid_out:
                        orcid_out = orcid_out[0]
                    else:
                        orcid_out = ""
>>>>>>> 6770d18e
                else:
                    orcid_out = ""

                # create the author dict
                auth["corresp"] = l_correspondent
                auth["surname"] = surname
                auth["given"] = given
                auth["suffix"] = suffix
                auth["prefix"] = prefix
                auth["native_lang"] = native_lang
                auth["aff"] = aff_text
                auth["affid"] = aff_extids
                auth["xaff"] = xref_aff
                auth["xemail"] = xref_email
                auth["orcid"] = orcid_out
                auth["email"] = email_list
                auth["rid"] = contrib.get("id", None)

                # this is a list of author dicts
                if auth:
                    if collab:
                        auth["collab"] = collab_name

                    # Check if author is a duplicate of a collaboration
                    if auth.get("surname", "") == "" and auth.get("collab", ""):
                        # delete email and correspondence info for collabs
                        auth["email"] = []
                        auth["xemail"] = []
                        auth["corresp"] = False
                        # if the collab is already in author list, skip
                        if auth in authors_out:
                            continue

                    if contrib.get("contrib-type", "author") == "author":
                        authors_out.append(auth)
                        default_key = "ALLAUTH"
                    else:
                        if contrib.find("role"):
                            role = contrib.find("role").get_text()
                        else:
                            role = contrib.get("contrib-type", "contributor")
                        auth["role"] = role
                        contribs_out.append(auth)
                        default_key = "ALLCONTRIB"
                contrib.decompose()

            if self.collab:
                if self.collab not in authors_out:
                    authors_out.append(self.collab)

            # special case: affs defined in contrib-group, but not in individual contrib
            if art_contrib_group:
                contrib_aff = art_contrib_group.find_all("aff")
                contrib_aff_new = []
                for a in contrib_aff:
                    if not a.get("specific-use", None):
                        contrib_aff_new.append(a)
                contrib_aff = contrib_aff_new
                for aff in contrib_aff:
                    # check and see if the publisher defined an email tag inside an affil (like IOP does)
                    nested_email_list = aff.find_all("ext-link")
                    key = aff.get("id", default_key)
                    for e in nested_email_list:
                        if e.get("ext-link-type", None) == "email":
                            if e.get("id", None):
                                ekey = e["id"]
                            else:
                                ekey = key
                            value = e.text
                            # build the cross-reference dictionary to be used later
                            self.email_xref[ekey] = value
                            e.decompose()

                    # special case: get rid of <sup>...
                    aff = self._decompose(soup=aff, tag="sup")
                    aff, aff_extids_tmp = self._get_inst_identifiers(aff)

                    # getting rid of ext-link eliminates *all* emails,
                    # so this is not the place to fix the iop thing
                    # a = self._decompose(soup=a, tag='ext-link')

                    affstr = aff.get_text(separator=", ").strip()
                    (affstr, email_list) = self._fix_affil(affstr)
                    if not self.email_xref.get(key, None):
                        if email_list:
                            self.email_xref[key] = email_list
                        else:
                            self.email_xref[key] = ""
                    self.xref_dict[key] = affstr
                    self.xref_xid_dict[key] = aff_extids_tmp

        # special case: publisher defined aff/email xrefs, but the xids aren't
        # assigned to authors; xid is typically of the form "A\d+"
        # publisher example: Geol. Soc. London (gsl)
        count_auth = len(authors_out)
        count_xref = len(self.xref_dict.keys())
        if count_auth == count_xref:
            for auth, xref in zip(authors_out, self.xref_dict.keys()):
                if self.regex_auth_xid.match(xref):
                    if not auth.get("aff", []) and not auth.get("xaff", []):
                        auth["xaff"] = [xref]

        self.contrib_dict = {"authors": authors_out, "contributors": contribs_out}

        # now get the xref keys outside of contrib-group:
        # aff xrefs...
        aff_glob = article_metadata.find_all("aff")
        aff_glob_new = []
        for a in aff_glob:
            if not a.get("specific-use", None):
                aff_glob_new.append(a)
        aff_glob = aff_glob_new
        for aff in aff_glob:
            try:
                key = aff["id"]
            except KeyError:
                logger.info("No aff id key in: %s", aff)
                continue
            # special case: get rid of <sup>...
            aff = self._decompose(soup=aff, tag="sup")

            aff, aff_extids_tmp = self._get_inst_identifiers(aff)
            affstr = aff.get_text(separator=", ").strip()
            (aff_list, email_list) = self._fix_affil(affstr)
            self.xref_dict[key] = aff_list
            if self.xref_xid_dict.get(key, None):
                self.xref_xid_dict[key].extend(aff_extids_tmp)
            else:
                self.xref_xid_dict[key] = aff_extids_tmp
            aff.decompose()

        # author-notes xrefs...
        authnote_glob = article_metadata.find_all("author-notes")
        for aff in authnote_glob:
            # emails...
            cor = aff.find_all("corresp")
            for c in cor:
                try:
                    key = c["id"]
                except KeyError:
                    logger.info("No authnote id key in: %s", aff)
                    continue
                c = self._decompose(soup=c, tag="sup")
                val = c.get_text(separator=" ").strip()
                self.xref_dict[key] = val
                c.decompose()

        # finishing up
        self._match_xref_clean()
        self._reformat_affids()

        return self.contrib_dict


class JATSParser(BaseBeautifulSoupParser):
    def __init__(self):
        super(BaseBeautifulSoupParser, self).__init__()
        self.base_metadata = {}
        self.back_meta = None
        self.article_meta = None
        self.journal_meta = None
        self.isErratum = False
        self.language = None

    def _get_date(self, d):
        """
        Extract and standarize date from input BeautifulSoup date object
        :param d: BeautifulSoup date object
        :return: formatted date string (yyyy-mm-dd)
        """
        if d.find("year"):
            pubdate = self._detag(d.year, [])
        else:
            pubdate = "0000"

        if d.find("month"):
            month_raw = self._detag(d.month, [])
            if month_raw.isdigit():
                month = month_raw
            else:
                month_name = month_raw[0:3].lower()
                month = utils.MONTH_TO_NUMBER[month_name]

            if int(month) < 10 and len(str(month)) < 2:
                month = "0" + str(int(month))
            else:
                month = str(month)
            pubdate = pubdate + "-" + month
        else:
            pubdate = pubdate + "-" + "00"

        if d.find("day"):
            day_raw = self._detag(d.day, [])
            if day_raw.isdigit():
                day = day_raw
            else:
                day = "00"

            if int(day) < 10 and len(str(day)) < 2:
                day = "0" + str(int(day))
            else:
                day = str(day)
            pubdate = pubdate + "-" + day
        else:
            pubdate = pubdate + "-" + "00"

        return pubdate

    def _parse_title_abstract(self):
        title_fn_dict = {}
        title_fn_list = []
        subtitle_fn_list = []
        self.titledoi = None
        title_group = self.article_meta.find("title-group")
        trans_title_group = self.article_meta.find("trans-title-group")
        art_title = None
        sub_title = None
        if title_group:
            if title_group.find("article-title"):
                title = title_group.find("article-title")
                if not title or not title.get_text():
                    title = title_group.find("alt-title")
                for dx in title.find_all("ext-link"):
                    if dx.find("xlink:href"):
                        self.titledoi = dx.find("xlink:href")
                # all title footnotes:
                for df in title_group.find_all("fn"):
                    key = df.get("id", None)
                    df = self._remove_latex(df)
                    note = self._detag(df, self.HTML_TAGSET["abstract"]).strip()
                    if key and note:
                        title_fn_dict[key] = note
                    df.decompose()
                # title xrefs
                for dx in title.find_all("xref"):
                    key = dx.get("rid", None)
                    if title_fn_dict.get(key, None):
                        title_fn_list.append(title_fn_dict.get(key, None))
                    dx.decompose()
                # strip latex out of title
                title = self._remove_latex(title)
                art_title = self._detag(title, self.HTML_TAGSET["title"]).strip()

                title_notes = []
                if title_fn_list:
                    title_notes.extend(title_fn_list)

                if title_group.find("subtitle"):
                    subtitle = title_group.find("subtitle")
                    if subtitle.get("content-type", "") != "running-title":
                        # subtitle xrefs
                        for dx in subtitle.find_all("xref"):
                            key = dx.get("rid", None)
                            if title_fn_dict.get(key, None):
                                subtitle_fn_list.append(title_fn_dict.get(key, None))
                            dx.decompose()
                        subtitle = self._remove_latex(subtitle)
                        sub_title = self._detag(subtitle, self.HTML_TAGSET["title"]).strip()
                subtitle_notes = []
                if subtitle_fn_list:
                    subtitle_notes.extend(subtitle_fn_list)
            if art_title:
                self.base_metadata["title"] = art_title
                if title_notes:
                    self.base_metadata["title_notes"] = title_notes
                if sub_title:
                    self.base_metadata["subtitle"] = sub_title
                if subtitle_notes:
                    self.base_metadata["subtitle_notes"] = subtitle_notes

        if self.article_meta.find("abstract"):
            if self.article_meta.find("abstract").find("p"):
                abstract_all = self.article_meta.find("abstract").find_all("p")
                abstract_paragraph_list = list()
                for paragraph in abstract_all:
                    paragraph = self._remove_latex(paragraph)
                    para = self._detag(paragraph, self.HTML_TAGSET["abstract"])
                    abstract_paragraph_list.append(para)
                self.base_metadata["abstract"] = "\n".join(abstract_paragraph_list)
                if title_fn_list:
                    self.base_metadata["abstract"] += "  " + " ".join(title_fn_list)
            else:
                abs_raw = self.article_meta.find("abstract")
                abs_raw = self._remove_latex(abs_raw)
                abs_txt = self._detag(abs_raw, self.HTML_TAGSET["abstract"])
                self.base_metadata["abstract"] = abs_txt

    def _parse_author(self):
        auth_affil = JATSAffils()
        aa_output_dict = auth_affil.parse(article_metadata=self.article_meta)
        if aa_output_dict.get("authors"):
            for auth in aa_output_dict["authors"]:
                if auth.get("given"):
                    auth["given"] = " ".join(auth["given"].split())
                if auth.get("surname"):
                    auth["surname"] = " ".join(auth["surname"].split())
                if auth.get("middle"):
                    auth["middle"] = " ".join(auth["middle"].split())

            self.base_metadata["authors"] = aa_output_dict["authors"]

        if aa_output_dict.get("contributors"):
            self.base_metadata["contributors"] = aa_output_dict["contributors"]

    def _parse_copyright(self):
        if self.article_meta.find("copyright-statement"):
            copyright = self._detag(self.article_meta.find("copyright-statement"), [])
        else:
            copyright = "&copy;"
            if self.article_meta.find("copyright-year"):
                copyright = (
                    copyright + " " + self._detag(self.article_meta.find("copyright-year"), [])
                )
            if self.article_meta.find("copyright-holder"):
                copyright = (
                    copyright + " " + self._detag(self.article_meta.find("copyright-holder"), [])
                )
            if copyright == "&copy;":
                # not copyright info found
                copyright = None

        if copyright:
            self.base_metadata["copyright"] = copyright

    def _parse_edhistory(self):
        # received and revised dates can be arrays, but accepted can just be a single value
        received = []
        revised = []

        if self.article_meta.find("history"):
            dates = self.article_meta.find("history").find_all("date")
            for d in dates:
                date_type = d.get("date-type", "")
                eddate = self._get_date(d)
                if date_type == "received":
                    received.append(eddate)
                elif date_type == "rev-recd":
                    revised.append(eddate)
                elif date_type == "accepted":
                    self.base_metadata["edhist_acc"] = eddate
                else:
                    logger.info("Editorial history date type (%s) not recognized.", date_type)

            self.base_metadata["edhist_rec"] = received
            self.base_metadata["edhist_rev"] = revised

    def _parse_keywords(self):
        keys_uat = []
        keys_misc = []
        keys_aas = []
        keys_out = []
        keyword_groups = self.article_meta.find_all("kwd-group")

        for kg in keyword_groups:
            if kg.get("kwd-group-type", "") == "author":
                keywords_uat_test = kg.find_all("compound-kwd")
                for kw in keywords_uat_test:
                    keys_uat_test = kw.find_all("compound-kwd-part")
                    for kk in keys_uat_test:
                        # Check for UAT first:
                        if kk["content-type"] == "uat-code":
                            kk = self._remove_latex(kk)
                            keyid = self._detag(kk, self.HTML_TAGSET["keywords"])
                        if kk["content-type"] == "term":
                            kk = self._remove_latex(kk)
                            keystring = self._detag(kk, self.HTML_TAGSET["keywords"])

                    if keyid or keystring:
                        keys_uat.append({"string": keystring, "system": "UAT", "id": keyid})

                    if not keys_uat:
                        keys_misc_test = kg.find_all("kwd")
                        for kk in keys_misc_test:
                            kk = self._remove_latex(kk)
                            keys_misc.append(self._detag(kk, self.HTML_TAGSET["keywords"]))

            # Then check for AAS:
            if kg.get("kwd-group-type", "") == "AAS":
                keys_aas_test = kg.find_all("kwd")
                for kk in keys_aas_test:
                    kk = self._remove_latex(kk)
                    keys_aas.append(self._detag(kk, self.HTML_TAGSET["keywords"]))

            # If all else fails, just search for 'kwd'
            if (not keys_uat) and (not keys_aas):
                keys_misc_test = kg.find_all("kwd")
                for kk in keys_misc_test:
                    kk = self._remove_latex(kk)
                    keys_misc.append(self._detag(kk, self.HTML_TAGSET["keywords"]))

        if keys_uat:
            for k in keys_uat:
                keys_out.append(k)

        if keys_aas:
            for k in keys_aas:
                keys_out.append({"system": "AAS", "string": k})

        if keys_misc:
            for k in keys_misc:
                keys_out.append({"system": "misc", "string": k})

        if keys_out:
            self.base_metadata["keywords"] = keys_out

        if "keywords" not in self.base_metadata:
            if self.article_meta.find("article-categories"):
                subj_groups = self.article_meta.find("article-categories").find_all("subj-group")
            else:
                subj_groups = []
            for sg in subj_groups:
                subjects = []
                if sg.get("subj-group-type", "") in ["toc-minor", "toc-heading"]:
                    subjects = sg.find_all("subject")

                for k in subjects:
                    k = self._remove_latex(k)
                    key = self._detag(k, self.HTML_TAGSET["keywords"])
                    # AIP special handling
                    if key not in utils.AIP_DISCARD_KEYWORDS:
                        keys_out.append(
                            {
                                "system": "subject",
                                "string": key,
                            }
                        )

                for k in sg.find_all("subject"):
                    if k.string == "Errata" or k.string == "Corrigendum":
                        self.isErratum = True

            self.base_metadata["keywords"] = keys_out

    def _parse_conference(self):
        event_meta = self.article_meta.find("conference")

        if event_meta.find("conf-name"):
            conf_name = self._remove_latex(event_meta.find("conf-name", ""))
            self.base_metadata["conf_name"] = self._detag(conf_name, [])

        if event_meta.find("conf-loc"):
            conf_loc = self._remove_latex(event_meta.find("conf-loc", ""))
            self.base_metadata["conf_location"] = self._detag(conf_loc, [])

        if event_meta.find("conf-date"):
            conf_date = self._remove_latex(event_meta.find("conf-date", ""))
            self.base_metadata["conf_date"] = self._detag(conf_date, [])

    def _parse_pub(self):
        journal = None
        if self.journal_meta.find("journal-title-group") and self.journal_meta.find(
            "journal-title-group"
        ).find("journal-title"):
            journal = self.journal_meta.find("journal-title-group").find("journal-title")
        elif self.journal_meta.find("journal-title-group") and self.journal_meta.find(
            "journal-title-group"
        ).find("abbrev-journal-title"):
            if self.journal_meta.find("journal-title-group").find(
                "abbrev-journal-title", {"abbrev-type": "pubmed"}
            ):
                journal = self.journal_meta.find("journal-title-group").find(
                    "abbrev-journal-title", {"abbrev-type": "pubmed"}
                )
            else:
                journal = self.journal_meta.find("journal-title-group").find(
                    "abbrev-journal-title"
                )
        elif self.journal_meta.find("journal-title"):
            journal = self.journal_meta.find("journal-title")

        if journal:
            journal = self._remove_latex(journal)
            self.base_metadata["publication"] = self._detag(journal, [])

        if self.journal_meta.find("publisher") and self.journal_meta.find("publisher").find(
            "publisher-name"
        ):
            publisher_name = self._remove_latex(
                self.journal_meta.find("publisher").find("publisher-name")
            )
            self.base_metadata["publisher"] = self._detag(publisher_name, [])

        issn_all = self.journal_meta.find_all("issn")
        issns = []
        for i in issn_all:
            issns.append((i.get("pub-type", ""), self._detag(i, [])))
        self.base_metadata["issn"] = issns

        isbn_all = self.article_meta.find_all("isbn")
        isbns = []
        for i in isbn_all:
            content_type = None
            if i.get("content-type", ""):
                content_type = i.get("content-type")
            elif i.get("publication-format", ""):
                content_type = i.get("publication-format")
            isbns.append({"type": content_type, "isbn_str": self._detag(i, [])})

        self.base_metadata["isbn"] = isbns

    def _parse_related(self):
        # Related article data, especially corrections and errata

        related = self.article_meta.find_all("related-article")
        relateddoi = ""
        for r in related:
            # TODO are there other types of related articles to track? need an example
            if r.get("related-article-type", "") == "corrected-article":
                self.isErratum = True
                relateddoi = r.get("xlink:href", "")

        if self.isErratum:
            doiurl_pat = r"(.*?)(doi.org\/)"
            if self.titledoi:
                self.base_metadata["relatedto"] = [
                    {
                        "relationship": "errata",
                        "id": re.sub(doiurl_pat, "", self.titledoi),
                    }
                ]
            elif relateddoi:
                self.base_metadata["relatedto"] = [
                    {
                        "relationship": "errata",
                        "id": re.sub(doiurl_pat, "", relateddoi),
                    }
                ]
            else:
                logger.warning("No DOI for erratum: %s", related)

    def _parse_ids(self):
        self.base_metadata["ids"] = {}

        ids = self.article_meta.find_all("article-id")

        self.base_metadata["ids"]["pub-id"] = []
        for d in ids:
            id_type = d.get("pub-id-type", "")
            # DOI
            if id_type == "doi":
                self.base_metadata["ids"]["doi"] = self._detag(d, [])

            # publisher ID
            if id_type == "publisher-id":
                self.base_metadata["ids"]["pub-id"].append(
                    {"attribute": "publisher-id", "Identifier": self._detag(d, [])}
                )
            elif id_type == "manuscript":
                self.base_metadata["ids"]["pub-id"].append(
                    {"attribute": "manuscript", "Identifier": self._detag(d, [])}
                )
            elif id_type == "url":
                self.base_metadata["ids"]["pub-id"].append(
                    {"attribute": "url", "Identifier": self._detag(d, [])}
                )
            elif id_type == "other":
                self.base_metadata["ids"]["pub-id"].append(
                    {"attribute": "other", "Identifier": self._detag(d, [])}
                )

        # Arxiv Preprint
        arxiv = self.article_meta.find_all("custom-meta")
        # ax_pref = "https://arxiv.org/abs/"
        self.base_metadata["ids"]["preprint"] = {}
        for ax in arxiv:
            x_name = self._detag(ax.find("meta-name"), [])
            x_value = self._detag(ax.find("meta-value"), [])
            if x_name and x_name == "arxivppt":
                self.base_metadata["ids"]["preprint"] = {"source": "arxiv", "id": x_value}

    def _parse_pubdate(self):
        pub_dates = self.article_meta.find_all("pub-date")

        for d in pub_dates:
            pub_format = d.get("publication-format", "")
            pub_type = d.get("pub-type", "")
            date_type = d.get("date-type", "")
            accepted_date_types = ["pub", "", "first_release", "epub-ppub", "ppub-epub"]
            pubdate = self._get_date(d)
            if (
                pub_format == "print"
                or pub_type == "ppub"
                or pub_type == "cover"
                or (pub_type == "" and pub_format == "")
            ) and (date_type == "pub" or date_type == ""):
                self.base_metadata["pubdate_print"] = pubdate

            if (
                pub_format == "electronic"
                or pub_type == "epub"
                or pub_type == "epub-ppub"
                or pub_type == "ppub-epub"
                or (pub_type == "" and pub_format == "")
            ) and (date_type in accepted_date_types):
                self.base_metadata["pubdate_electronic"] = pubdate

            elif (date_type != "pub") and (date_type != ""):
                self.base_metadata["pubdate_other"] = [{"type": date_type, "date": pubdate}]

            if pub_type == "open-access":
                self.base_metadata.setdefault("openAccess", {}).setdefault("open", True)

    def _parse_permissions(self):
        # Check for open-access / "Permissions" field
        if self.article_meta.find("permissions"):
            permissions = self.article_meta.find("permissions").find_all("license")
            for p in permissions:
                if (
                    p.get("license-type", None) == "open"
                    or p.get("license-type", None) == "open-access"
                ):
                    self.base_metadata.setdefault("openAccess", {}).setdefault("open", True)
                if p.find("license-p"):
                    license_text = p.find("license-p")
                    if license_text:
                        self.base_metadata.setdefault("openAccess", {}).setdefault(
                            "license",
                            self._detag(
                                license_text.get_text(), self.HTML_TAGSET["license"]
                            ).strip(),
                        )
                        license_uri = license_text.find("ext-link")
                        if license_uri:
                            if license_uri.get("xlink:href", None):
                                license_uri_value = license_uri.get("xlink:href", None)
                                self.base_metadata.setdefault("openAccess", {}).setdefault(
                                    "licenseURL", self._detag(license_uri_value, [])
                                )

    def _parse_page(self):
        fpage = self.article_meta.find("fpage")
        if not fpage:
            fpage = self.article_meta.find("pageStart")
        if fpage:
            self.base_metadata["page_first"] = self._detag(fpage, [])

        e_id = self.article_meta.find("elocation-id")
        if e_id:
            self.base_metadata["electronic_id"] = self._detag(e_id, [])

        lpage = self.article_meta.find("lpage")
        if not lpage:
            lpage = self.article_meta.find("pageEnd")
        if lpage == fpage:
            lpage = None
        if lpage:
            self.base_metadata["page_last"] = self._detag(lpage, [])

        if fpage and lpage:
            self.base_metadata["page_range"] = (
                self._detag(fpage, []) + "-" + (self._detag(lpage, []))
            )

        # Number of Pages:
        if self.article_meta.find("counts") and self.article_meta.find("counts").find(
            "page-count"
        ):
            pagecount = self.article_meta.find("counts").find("page-count").get("count", "")
            if str(pagecount).isdigit() and pagecount != "0":
                self.base_metadata["numpages"] = pagecount

    def _parse_references(self):
        if self.back_meta is not None:
            ref_list_text = []
            if self.back_meta.find("ref-list"):
                ref_results = self.back_meta.find("ref-list").find_all("ref")
            else:
                ref_results = []
            for r in ref_results:
                # output raw XML for reference service to parse later
                s = str(r.extract()).replace("\n", " ").replace("\xa0", " ")
                ref_list_text.append(s)
            self.base_metadata["references"] = ref_list_text

    def _parse_esources(self):
        links = []
        rawlinks = self.article_meta.find_all("self-uri")

        for link in rawlinks:
            if link.get("content-type", "") == "full_html":
                if validators.url(link.get("xlink:href", "")):
                    links.append(("pub_html", link.get("xlink:href", "")))

            if link.get("content-type", "") == "pdf":
                if validators.url(link.get("xlink:href", "")):
                    links.append(("pub_pdf", link.get("xlink:href", "")))

        # add a check to see if pub_html exists in links. if not, search for abstract link
        if "pub_html" not in dict(links).keys():
            for link in rawlinks:
                if link.get("content-type", "") == "abstract":
                    if validators.url(link.get("xlink:href", "")):
                        links.append(("pub_html", link.get("xlink:href", "")))

        self.base_metadata["esources"] = links

    def _parse_funding(self):
        funding = []
        funding_groups = self.article_meta.find_all("funding-group")
        for fg in funding_groups:
            award_groups = fg.find_all("award-group")
            for ag in award_groups:
                # with institution-wrap
                institution_tag = ag.find("institution")
                if institution_tag:
                    institution = institution_tag.get_text()
                else:
                    institution = None
                institution_id = ag.find("institution-id")
                if institution_id:
                    idschema = institution_id.get("institution-id-type", None)
                    idvalue = institution_id.get_text()
                else:
                    idschema = None
                    idvalue = None
                award_id_tag = ag.find("award-id")
                if award_id_tag:
                    award_id = award_id_tag.get_text()
                else:
                    award_id = None

                # without institution-wrap
                if not institution:
                    funding_source = ag.find("funding-source")
                    if funding_source:
                        named_content = funding_source.find("named-content")
                        if named_content:
                            idvalue = named_content.get_text()
                            if "doi" in idvalue:
                                idschema = "doi"
                            named_content.decompose()
                        institution = funding_source.get_text()
                        funding_source.decompose()

                funder = {}
                if institution:
                    funder.setdefault("agencyname", institution)
                if idschema or idvalue:
                    if idschema:
                        funder.setdefault("agencyid", {}).setdefault("idschema", idschema)
                    if idvalue:
                        funder.setdefault("agencyid", {}).setdefault("idvalue", idvalue)
                if award_id:
                    funder.setdefault("awardnumber", award_id)
                if funder:
                    funding.append(funder)
                ag.decompose()
            fg.decompose()
        self.base_metadata["funding"] = funding

    def parse(self, text, bsparser="lxml-xml"):
        """
        Parse JATS XML into standard JSON format
        :param text: string, contents of XML file
        :return: parsed file contents in JSON format
        """
        try:
            d = self.bsstrtodict(text, parser=bsparser)
        except Exception as err:
            raise XmlLoadException(err)

        # check for language declaration, assume english if none
        if d.find("article", None):
            self.language = d.find("article").get("xml:lang", "en")

        document = d.article

        try:
            front_meta = document.front
        except Exception as err:
            raise XmlLoadException("No front matter found, stopping: %s" % err)
        self.back_meta = document.back

        self.article_meta = front_meta.find("article-meta")
        self.journal_meta = front_meta.find("journal-meta")

        # parse individual pieces
        self._parse_title_abstract()
        self._parse_author()
        self._parse_copyright()
        self._parse_keywords()

        # Volume:
        volume = self.article_meta.volume
        if volume:
            self.base_metadata["volume"] = self._detag(volume, [])

        # Issue:
        issue = self.article_meta.issue
        if issue:
            self.base_metadata["issue"] = self._detag(issue, [])

        if self.article_meta.find("conference"):
            self._parse_conference()

        self._parse_pub()
        self._parse_related()
        self._parse_ids()
        self._parse_pubdate()
        self._parse_edhistory()
        self._parse_permissions()
        self._parse_page()
        self._parse_esources()
        self._parse_funding()

        self._parse_references()

        self.base_metadata = self._entity_convert(self.base_metadata)

        output = self.format(self.base_metadata, format="JATS")

        return output

    def add_fulltext(self):
        pass

    def citation_context(
        self,
        text,
        bsparser="lxml-xml",
        input_bibcode=None,
        num_char=500,
        resolve_refs=False,
        text_output=True,
    ):
        """
        For a given fulltext XML, find the paragraph(s) each reference is cited in. Returns a dictionary of the
        references (key) and an array of the paragraph(s) they're cited in (value). If resolve_refs is set to True, the
        keys are bibcodes, otherwise they're the internal ID of the reference

        :param text: text of fulltext XML to parse
        :param bsparser: parser to use with BeautifulSoup
        :param input_bibcode: string, bibcode of input XML, if known # TODO do I need this? do I need to resolve and return the paper's own bibcode?
        :param num_char: integer, check that citation paragraph is at least this long; if it's shorter, return the
            paragraphs before and after the citing paragraph as well
        :param resolve_refs: boolean, set to True to convert reference IDs to bibcodes # TODO this isn't fully implemented yet
        :param text_output: boolean, set to True to output citation context as a string, or False to output citation context as a raw XML string
        :return: dictionary: {"resolved": {bibcode1: [cite_context1, cite_context2, ...], ...},
                              "unresolved": {reference1: [cite_context1, cite_context2, ...], ...}}
                 where a reference appears in "resolved" if a bibcode has been found for it, and "unresolved" if not
        """
        try:
            d = self.bsstrtodict(text, parser=bsparser)
        except Exception as err:
            raise XmlLoadException(err)
        document = d.article

        self.back_meta = document.back
        body = document.body
        xrefs = body.find_all("xref", attrs={"ref-type": "bibr"})
        raw_cites = {}  # {rid_1: ["context 1", "context 2", ...]}
        for x in xrefs:
            id = x["rid"]
            immediate_para = x.find_parent("p")  # try to find the containing paragraph
            if immediate_para:
                context = immediate_para
                if text_output:
                    context = context.get_text()
                    if len(context) < num_char:
                        prev_para = immediate_para.find_previous_sibling("p")
                        if prev_para:
                            context = prev_para.get_text() + context
                        next_para = immediate_para.find_next_sibling("p")
                        if next_para:
                            context = context + next_para.get_text()
                else:
                    context = str(context)
            else:
                # reference not contained in a paragraph, so just get whatever context we have
                if text_output:
                    context = x.find_parent().get_text()
                else:
                    context = str(x.find_parent())
            if not context:
                context = "WARNING NO CONTEXT FOUND"
            if id in raw_cites.keys():
                raw_cites[id].append(context)
            else:
                raw_cites[id] = [context]

        if not resolve_refs:
            out_cites = {"unresolved": raw_cites, "resolved": {}}
            return out_cites

        resolved_cites = {}
        if self.back_meta is not None:
            if self.back_meta.find("ref-list"):
                ref_results = self.back_meta.find("ref-list").find_all("ref")
            else:
                ref_results = []
            for r in ref_results:
                if r["id"]:
                    ref_id = r["id"]
                    bibc = None
                    for e in r.find_all("ext-link"):
                        if e.has_attr("ext-link-type") and e["ext-link-type"] == "bibcode":
                            bibc = e.get_text()
                            # if we have the bibcode and it matches something in our unresolved dict, add to output
                            tmp = raw_cites.pop(ref_id, [])
                            if tmp:
                                resolved_cites[bibc] = tmp
                    if not bibc:
                        # load the parsed references file (this should happen just once per input file, so somewhere up above)
                        # parsed references file: /proj/ads_references/resolved/<bibstem>/<volume?>/<bibcode>.iopft.xml.result
                        # columns of this file: score \s parsed reference bibcode \s raw XML
                        # check w/ Golnaz for a reader for this file
                        # look at this file: https://github.com/golnazads/ADSReferencePipeline/blob/master/adsrefpipe/utils.py

                        # if we don't have the bibcode, parse ref and add to a structure to query the API
                        # authors = r.find_all("surname")

                        # match the raw ref XML from the input file to the parsed reference bibcode
                        # bibc = "BIB" + ref_id

                        # options for resolving references
                        # 1. parse references here, pass parsed references to /xml endpoint to get bibcode
                        #     pros: cleanest, easiest for other people to run the code later (no special /proj access needed)
                        #     cons: have to parse the reference a bit to pass it to the /xml endpoint (code duplication, re-inventing the wheel, etc.),
                        #           will likely have to make multiple requests per input file (can only do 16 refs per request) so this will be slower
                        #           (plus API request overhead) and could be a hit on our API depending on how many files are being processed
                        # 2. use these files: /proj/ads_references/resolved/<bibstem>/<volume?>/<bibcode>.iopft.xml.result to match raw XML w/ parsed bibcode
                        #     pros: only need to access one file per XML file, easy to code, no need to do anything special for different formats
                        #     cons: have to construct the file path (e.g. know the bibstem, volume, bibcode of the input file), have to establish
                        #           connection to /proj (though pipelines can be set up to do this automatically, harder for individual users to do on
                        #           localhost)
                        # 3. reference pipeline database? is that a thing? there's a model for it but not sure if that's running anywhere
                        #     pros: potentially easier to connect to than /proj (maybe), don't need to know input file's bibcode
                        #     cons: not sure this is deployed anywhere useful right now, or populated
                        pass

        out_cites = {"resolved": resolved_cites, "unresolved": raw_cites}

        return out_cites<|MERGE_RESOLUTION|>--- conflicted
+++ resolved
@@ -572,17 +572,11 @@
                 # note that the ingest schema allows a single orcid, but we've extracted all
                 # here in case that changes to allow more than one
                 if orcid:
-                    print("bippy!",orcid)
                     orcid_out = self._fix_orcid(orcid)
-<<<<<<< HEAD
-                    print("flippy!",orcid_out)
-                    orcid_out = orcid_out[0]
-=======
                     if orcid_out:
                         orcid_out = orcid_out[0]
                     else:
                         orcid_out = ""
->>>>>>> 6770d18e
                 else:
                     orcid_out = ""
 
