--- conflicted
+++ resolved
@@ -227,15 +227,12 @@
     "<citation key=\"apjac8c2fbib112\"> <journal_title>Natur</journal_title> <author>Zamaninasab</author> <doi>10.1038/nature13399</doi> <volume>510</volume> <first_page>126</first_page> <cYear>2014</cYear> </citation>",
     "<citation key=\"apjac8c2fbib113\"> <journal_title>MNRAS</journal_title> <author>Znajek</author> <doi>10.1093/mnras/179.3.457</doi> <volume>179</volume> <first_page>457</first_page> <cYear>1977</cYear> </citation>"
   ],
-<<<<<<< HEAD
-=======
   "esources": [
     {
       "source": "pub_html",
       "location": "https://iopscience.iop.org/article/10.3847/1538-4357/ac8c2f"
     }
   ],
->>>>>>> 39ae85a1
   "copyright": {
     "status": true,
     "statement": "\u00a9 2022. The Author(s). Published by the American Astronomical Society."
