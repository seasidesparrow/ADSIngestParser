--- conflicted
+++ resolved
@@ -93,14 +93,11 @@
             "jats_no_issue_pagecount",
             "jats_nature_article_pubdatetype_1",
             "jats_springer_article_pubdatetype_2",
-<<<<<<< HEAD
-            "jats_springer_affil_punctuation_1",
-            "jats_ees_affil_punctuation_2",
-=======
             "jats_versita_index_tags_1",
             "jats_versita_index_tags_2",
             "jats_versita_index_tags_3",
->>>>>>> 6039d913
+            "jats_springer_affil_punctuation_1",
+            "jats_ees_affil_punctuation_2",
         ]
 
         for f in filenames:
